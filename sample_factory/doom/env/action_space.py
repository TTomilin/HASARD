import gymnasium as gym
import numpy as np
from gymnasium.spaces import Box, Discrete


def key_to_action_basic(key):
    from pynput.keyboard import Key

    table = {Key.left: 0, Key.right: 1, Key.up: 2, Key.down: 3}
    return table.get(key, None)


<<<<<<< HEAD
def doom_turn_attack():
=======
def doom_move_and_attack_only():
    """
    MOVE_LEFT
    MOVE_RIGHT
    ATTACK
    """
    space = gym.spaces.Tuple(
        (
            Discrete(3),
            Discrete(2),
        )
    )  # noop, turn left, turn right  # noop, attack

    return space


def doom_turn_and_attack_only():
>>>>>>> 7b232fb8
    """
    TURN_LEFT
    TURN_RIGHT
    ATTACK
    """
    space = gym.spaces.Tuple(
        (
            Discrete(3),
            Discrete(2),
        )
    )  # noop, turn left, turn right  # noop, attack

    return space


def doom_move_attack():
    """
    MOVE_LEFT
    MOVE_RIGHT
    ATTACK
    """
    space = gym.spaces.Tuple(
        (
            Discrete(3),
            Discrete(2),
        )
    )  # noop, turn left, turn right  # noop, attack

    return space


def doom_turn_move():
    """
    TURN_LEFT
    TURN_RIGHT
    MOVE_FORWARD
    """
    space = gym.spaces.Tuple(
        (
            Discrete(3),
            Discrete(2),
        )
    )  # noop, turn left, turn right  # noop, move forward

    return space


def doom_turn_attack_move():
<<<<<<< HEAD
=======
    """
    TURN_LEFT
    TURN_RIGHT
    ATTACK
    MOVE_FORWARD
    MOVE_BACKWARD
    """
    space = gym.spaces.Tuple(
        (
            Discrete(3),
            Discrete(2),
            Discrete(3),
        )
    )  # noop, turn left, turn right  # noop, attack  # noop, move forward, move backward

    return space


def doom_turn_move_use_jump():
>>>>>>> 7b232fb8
    """
    TURN_LEFT
    TURN_RIGHT
    ATTACK
    MOVE_FORWARD
    MOVE_BACKWARD
    """
    space = gym.spaces.Tuple(
        (
            Discrete(3),
            Discrete(2),
            Discrete(3),
        )
    )  # noop, turn left, turn right  # noop, attack  # noop, move forward, move backward

    return space


def doom_turn_move_use_jump():
    """
    TURN_LEFT
    TURN_RIGHT
    MOVE_FORWARD
    USE
    JUMP
    """
    space = gym.spaces.Tuple(
        (
            Discrete(3),
            Discrete(2),
            Discrete(2),
            Discrete(2),
        )
    )  # noop, turn left, turn right  # noop, move forward  # noop, use  # noop, jump

    return space


def doom_turn_move_use_jump_speed():
    """
    TURN_LEFT
    TURN_RIGHT
    MOVE_FORWARD
    USE
    JUMP
    SPEED
    """
    space = gym.spaces.Tuple(
        (
            Discrete(3),
            Discrete(2),
            Discrete(2),
            Discrete(2),
            Discrete(2),
        )
    )  # noop, turn left, turn right  # noop, move forward  # noop, use  # noop, jump  # noop, speed

    return space


def doom_turn_move_look_jump():
    """
    TURN_LEFT
    TURN_RIGHT
    MOVE_FORWARD
    MOVE_BACKWARD
    LOOK_UP
    LOOK_DOWN
    JUMP
    """
    space = gym.spaces.Tuple(
        (
            Discrete(3),
            Discrete(3),
            Discrete(3),
            Discrete(2),
        )
    )  # noop, turn left, turn right  # noop, move forward, move backward  # noop, look up, look down  # noop, jump

    return space


def doom_turn_move_jump_accelerate():
    """
    TURN_LEFT
    TURN_RIGHT
    MOVE_FORWARD
    JUMP
    SPEED
    """
    space = gym.spaces.Tuple(
        (
            Discrete(3),
            Discrete(2),
            Discrete(2),
            Discrete(2),
        )
    )

    return space


def doom_turn_move_jump_accelerate_attack():
    """
    TURN_LEFT
    TURN_RIGHT
    MOVE_FORWARD
    JUMP
    SPEED
    ATTACK
    """
    space = gym.spaces.Tuple(
        (
            Discrete(3),
            Discrete(2),
            Discrete(2),
            Discrete(2),
            Discrete(2),
        )
    )

    return space


def doom_action_space():
    """
    Standard action space for full-featured Doom environments (e.g. deathmatch).
    This should precisely correspond to the available_buttons configuration in the .cfg file.
    This function assumes:
        MOVE_FORWARD
        MOVE_BACKWARD
        MOVE_RIGHT
        MOVE_LEFT
        SELECT_NEXT_WEAPON
        SELECT_PREV_WEAPON
        ATTACK
        SPEED
        JUMP
        USE
        CROUCH
        TURN180
        LOOK_UP_DOWN_DELTA
        TURN_LEFT_RIGHT_DELTA
    """
    return gym.spaces.Tuple(
        (
            Discrete(3),  # noop, forward, backward
            Discrete(3),  # noop, move right, move left
            Discrete(3),  # noop, prev_weapon, next_weapon
            Discrete(2),  # noop, attack
            Discrete(2),  # noop, sprint
            Discrete(2),  # noop, jump
            Discrete(2),  # noop, use
            Discrete(2),  # noop, crouch
            Discrete(2),  # noop, turn180
            Box(np.float32(-1.0), np.float32(1.0), (1,)),  # [look_up, look_down]
            Box(np.float32(-1.0), np.float32(1.0), (1,)),  # [turn_left, turn_right]
        )
    )


def doom_action_space_no_speed():
    """
    Standard action space for full-featured Doom environments (e.g. deathmatch).
    This should precisely correspond to the available_buttons configuration in the .cfg file.
    This function assumes:
        MOVE_FORWARD
        MOVE_BACKWARD
        MOVE_RIGHT
        MOVE_LEFT
        SELECT_NEXT_WEAPON
        SELECT_PREV_WEAPON
        ATTACK
        JUMP
        USE
        CROUCH
        TURN180
        LOOK_UP_DOWN_DELTA
        TURN_LEFT_RIGHT_DELTA
    """
    return gym.spaces.Tuple(
        (
            Discrete(3),  # noop, forward, backward
            Discrete(3),  # noop, move right, move left
            Discrete(3),  # noop, prev_weapon, next_weapon
            Discrete(2),  # noop, attack
            Discrete(2),  # noop, jump
            Discrete(2),  # noop, use
            Discrete(2),  # noop, crouch
            Discrete(2),  # noop, turn180
            Box(np.float32(-1.0), np.float32(1.0), (1,)),  # [look_up, look_down]
            Box(np.float32(-1.0), np.float32(1.0), (1,)),  # [turn_left, turn_right]
        )
    )


def doom_action_space_no_move():
    """
    Standard action space for full-featured Doom environments (e.g. deathmatch).
    This should precisely correspond to the available_buttons configuration in the .cfg file.
    This function assumes:
        SELECT_NEXT_WEAPON
        SELECT_PREV_WEAPON
        ATTACK
        SPEED
        JUMP
        USE
        CROUCH
        TURN180
        LOOK_UP_DOWN_DELTA
        TURN_LEFT_RIGHT_DELTA
    """
    return gym.spaces.Tuple(
        (
            Discrete(3),  # noop, prev_weapon, next_weapon
            Discrete(2),  # noop, attack
            Discrete(2),  # noop, sprint
            Discrete(2),  # noop, jump
            Discrete(2),  # noop, use
            Discrete(2),  # noop, crouch
            Discrete(2),  # noop, turn180
            Box(np.float32(-1.0), np.float32(1.0), (1,)),  # [look_up, look_down]
            Box(np.float32(-1.0), np.float32(1.0), (1,)),  # [turn_left, turn_right]
        )
    )<|MERGE_RESOLUTION|>--- conflicted
+++ resolved
@@ -10,9 +10,6 @@
     return table.get(key, None)
 
 
-<<<<<<< HEAD
-def doom_turn_attack():
-=======
 def doom_move_and_attack_only():
     """
     MOVE_LEFT
@@ -30,7 +27,6 @@
 
 
 def doom_turn_and_attack_only():
->>>>>>> 7b232fb8
     """
     TURN_LEFT
     TURN_RIGHT
@@ -79,8 +75,6 @@
 
 
 def doom_turn_attack_move():
-<<<<<<< HEAD
-=======
     """
     TURN_LEFT
     TURN_RIGHT
@@ -99,8 +93,7 @@
     return space
 
 
-def doom_turn_move_use_jump():
->>>>>>> 7b232fb8
+def doom_turn_attack_move():
     """
     TURN_LEFT
     TURN_RIGHT
